--- conflicted
+++ resolved
@@ -1,13 +1,8 @@
 """
 @Author: Conghao Wong
 @Date: 2021-12-21 15:25:47
-<<<<<<< HEAD
-@LastEditors: Beihao Xia
-@LastEditTime: 2022-10-27 15:46:02
-=======
 @LastEditors: Conghao Wong
 @LastEditTime: 2022-11-09 18:19:04
->>>>>>> c790738d
 @Description: file content
 @Github: https://github.com/cocoon2wong
 @Copyright 2022 Conghao Wong, All Rights Reserved.
