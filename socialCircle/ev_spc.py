"""
@Author: Conghao Wong
@Date: 2023-11-07 16:51:07
@LastEditors: Conghao Wong
<<<<<<< HEAD
@LastEditTime: 2023-11-29 11:10:27
=======
@LastEditTime: 2023-12-06 15:37:58
>>>>>>> 8231297f
@Description: file content
@Github: https://cocoon2wong.github.io
@Copyright 2023 Conghao Wong, All Rights Reserved.
"""

import torch

from qpid.constant import INPUT_TYPES
from qpid.model import layers, process, transformer
from qpid.silverballers import AgentArgs

from .__args import PhysicalCircleArgs
from .__base import BaseSocialCircleModel, BaseSocialCircleStructure
from .__layers import CircleFusionLayer, PhysicalCircleLayer, SocialCircleLayer


class EVSPCModel(BaseSocialCircleModel):

    def __init__(self, Args: AgentArgs, as_single_model: bool = True,
                 structure=None, *args, **kwargs):

        super().__init__(Args, as_single_model, structure, *args, **kwargs)

        # Init physicalCircle's args
        self.pc_args = self.args.register_subargs(PhysicalCircleArgs, 'PCArgs')

        # Assign model inputs
        self.set_inputs(INPUT_TYPES.OBSERVED_TRAJ,
                        INPUT_TYPES.NEIGHBOR_TRAJ,
                        INPUT_TYPES.SEG_MAP,
                        INPUT_TYPES.SEG_MAP_PARAS)

        # Layers
        tlayer, itlayer = layers.get_transform_layers(self.args.T)

        # Transform layers
        self.t1 = tlayer((self.args.obs_frames, self.dim))
        self.it1 = itlayer((self.n_key, self.dim))

        # Trajectory encoding
        self.te = layers.TrajEncoding(self.dim, self.d//2,
                                      torch.nn.ReLU,
                                      transform_layer=self.t1)

        # SocialCircle (meta-components) and encoding
        tslayer, _ = layers.get_transform_layers(self.sc_args.Ts)
        self.sc = SocialCircleLayer(partitions=self.sc_args.partitions,
                                    max_partitions=self.args.obs_frames,
                                    use_velocity=self.sc_args.use_velocity,
                                    use_distance=self.sc_args.use_distance,
                                    use_direction=self.sc_args.use_direction,
                                    relative_velocity=self.sc_args.rel_speed,
                                    use_move_direction=self.sc_args.use_move_direction)
        # PhysicalCircle (meta-components) and encoding
        self.pc = PhysicalCircleLayer(partitions=self.sc_args.partitions,
                                      max_partitions=self.args.obs_frames,
                                      use_velocity=self.sc_args.use_velocity,
                                      use_distance=self.sc_args.use_distance,
                                      use_direction=self.sc_args.use_direction,
                                      vision_radius=self.pc_args.vision_radius)

<<<<<<< HEAD
        self.spc = CircleFusionLayer(self.sc)

        self.ts = tslayer((self.args.obs_frames, self.sc.dim))
        self.tse = layers.TrajEncoding(self.sc.dim,
=======
        # Transform and encoding layers for the InteractionCircle
        self.ts = tslayer((self.args.obs_frames, self.sc.dim + self.pc.dim))
        self.tse = layers.TrajEncoding(self.sc.dim + self.pc.dim,
>>>>>>> 8231297f
                                       self.d//2, torch.nn.ReLU,
                                       transform_layer=self.ts)

        # Concat and fuse SC
        self.concat_fc = layers.Dense(self.d, self.d//2, torch.nn.Tanh)

        # Shapes
        self.Tsteps_en, self.Tchannels_en = self.t1.Tshape
        self.Tsteps_de, self.Tchannels_de = self.it1.Tshape

        # Bilinear structure (outer product + pooling + fc)
        # For trajectories
        self.outer = layers.OuterLayer(self.d//2, self.d//2)
        self.pooling = layers.MaxPooling2D((2, 2))
        self.flatten = layers.Flatten(axes_num=2)
        self.outer_fc = layers.Dense((self.d//4)**2, self.d//2, torch.nn.Tanh)

        # Noise encoding
        self.ie = layers.TrajEncoding(self.d_id, self.d//2, torch.nn.Tanh)

        # Transformer is used as a feature extractor
        self.T = transformer.Transformer(
            num_layers=4,
            d_model=self.d,
            num_heads=8,
            dff=512,
            input_vocab_size=self.Tchannels_en,
            target_vocab_size=self.Tchannels_de,
            pe_input=self.Tsteps_en,
            pe_target=self.Tsteps_en,
            include_top=False
        )

        # Trainable adj matrix and gcn layer
        # See our previous work "MSN: Multi-Style Network for Trajectory Prediction" for detail
        # It is used to generate multiple predictions within one model implementation
        self.ms_fc = layers.Dense(self.d, self.args.Kc, torch.nn.Tanh)
        self.ms_conv = layers.GraphConv(self.d, self.d)

        # Decoder layers
        self.decoder_fc1 = layers.Dense(self.d, self.d, torch.nn.Tanh)
        self.decoder_fc2 = layers.Dense(self.d,
                                        self.Tsteps_de * self.Tchannels_de)

    def forward(self, inputs: list[torch.Tensor], training=None, *args, **kwargs):
        # Unpack inputs
        obs = inputs[0]     # (batch, obs, dim)
        nei = inputs[1]     # (batch, a:=max_agents, obs, dim)

        # Segmentaion-map-related inputs (for PhysicalCircle)
        seg_maps = inputs[2]            # (batch, h, w)
        seg_map_paras = inputs[3]       # (batch, 4)

        # Get unprocessed positions from the `MOVE` layer
        if (m_layer := self.processor.get_layer_by_type(process.Move)):
            unprocessed_pos = m_layer.ref_points
        else:
            unprocessed_pos = torch.zeros_like(obs[..., -1:, :])

        # Start computing the SocialCircle
        # SocialCircle will be computed on each agent's center point
        c_obs = self.picker.get_center(obs)[..., :2]
        c_nei = self.picker.get_center(nei)[..., :2]
        c_unpro_pos = self.picker.get_center(unprocessed_pos)[..., :2]

        # Compute SocialCircle meta-components
        social_circle, f_direction = self.sc(c_obs, c_nei)

        # Compute PhysicalCircle meta-components
        if self.pc_args.use_empty_seg_maps:
            seg_maps = torch.zeros_like(seg_maps)

        physical_circle = self.pc(seg_maps, seg_map_paras, c_obs, c_unpro_pos)

        # Rotate the PhysicalCircle (if needed)
        if (r_layer := self.processor.get_layer_by_type(process.Rotate)):
            physical_circle = self.pc.rotate(physical_circle, r_layer.angles)

<<<<<<< HEAD
        # Fuse circles
        sp_circle = self.spc(social_circle, physical_circle)

        # Encode the final social-physical circle
=======
        # Encode the final InteractionCircle
        sp_circle = torch.concat([social_circle, physical_circle], dim=-1)
>>>>>>> 8231297f
        f_social = self.tse(sp_circle)      # (batch, steps, d/2)

        # Trajectory embedding and encoding
        f = self.te(obs)
        f = self.outer(f, f)
        f = self.pooling(f)
        f = self.flatten(f)
        f_traj = self.outer_fc(f)       # (batch, steps, d/2)

        # Feature fusion
        f_behavior = torch.concat([f_traj, f_social], dim=-1)
        f_behavior = self.concat_fc(f_behavior)

        # Sampling random noise vectors
        all_predictions = []
        repeats = self.args.K_train if training else self.args.K

        traj_targets = self.t1(obs)

        for _ in range(repeats):
            # Assign random ids and embedding -> (batch, steps, d)
            z = torch.normal(mean=0, std=1,
                             size=list(f_behavior.shape[:-1]) + [self.d_id])
            f_z = self.ie(z.to(obs.device))

            # (batch, steps, 2*d)
            f_final = torch.concat([f_behavior, f_z], dim=-1)

            # Transformer outputs' shape is (batch, steps, d)
            f_tran, _ = self.T(inputs=f_final,
                               targets=traj_targets,
                               training=training)

            # Multiple generations -> (batch, Kc, d)
            adj = self.ms_fc(f_final)               # (batch, steps, Kc)
            adj = torch.transpose(adj, -1, -2)
            f_multi = self.ms_conv(f_tran, adj)     # (batch, Kc, d)

            # Forecast keypoints -> (..., Kc, Tsteps_Key, Tchannels)
            y = self.decoder_fc1(f_multi)
            y = self.decoder_fc2(y)
            y = torch.reshape(y, list(y.shape[:-1]) +
                              [self.Tsteps_de, self.Tchannels_de])

            y = self.it1(y)
            all_predictions.append(y)

        Y = torch.concat(all_predictions, dim=-3)   # (batch, K, n_key, dim)
        return Y, sp_circle, f_direction


class EVSPCStructure(BaseSocialCircleStructure):
    MODEL_TYPE = EVSPCModel<|MERGE_RESOLUTION|>--- conflicted
+++ resolved
@@ -2,11 +2,7 @@
 @Author: Conghao Wong
 @Date: 2023-11-07 16:51:07
 @LastEditors: Conghao Wong
-<<<<<<< HEAD
-@LastEditTime: 2023-11-29 11:10:27
-=======
 @LastEditTime: 2023-12-06 15:37:58
->>>>>>> 8231297f
 @Description: file content
 @Github: https://cocoon2wong.github.io
 @Copyright 2023 Conghao Wong, All Rights Reserved.
@@ -68,16 +64,10 @@
                                       use_direction=self.sc_args.use_direction,
                                       vision_radius=self.pc_args.vision_radius)
 
-<<<<<<< HEAD
         self.spc = CircleFusionLayer(self.sc)
 
         self.ts = tslayer((self.args.obs_frames, self.sc.dim))
         self.tse = layers.TrajEncoding(self.sc.dim,
-=======
-        # Transform and encoding layers for the InteractionCircle
-        self.ts = tslayer((self.args.obs_frames, self.sc.dim + self.pc.dim))
-        self.tse = layers.TrajEncoding(self.sc.dim + self.pc.dim,
->>>>>>> 8231297f
                                        self.d//2, torch.nn.ReLU,
                                        transform_layer=self.ts)
 
@@ -156,15 +146,10 @@
         if (r_layer := self.processor.get_layer_by_type(process.Rotate)):
             physical_circle = self.pc.rotate(physical_circle, r_layer.angles)
 
-<<<<<<< HEAD
         # Fuse circles
         sp_circle = self.spc(social_circle, physical_circle)
 
         # Encode the final social-physical circle
-=======
-        # Encode the final InteractionCircle
-        sp_circle = torch.concat([social_circle, physical_circle], dim=-1)
->>>>>>> 8231297f
         f_social = self.tse(sp_circle)      # (batch, steps, d/2)
 
         # Trajectory embedding and encoding
