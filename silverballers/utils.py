--- conflicted
+++ resolved
@@ -1,13 +1,8 @@
 """
 @Author: Conghao Wong
 @Date: 2022-07-27 20:47:50
-<<<<<<< HEAD
 @LastEditors: Beihao Xia
 @LastEditTime: 2023-03-20 16:38:24
-=======
-@LastEditors: Conghao Wong
-@LastEditTime: 2022-12-22 21:11:33
->>>>>>> fb8d93ad
 @Description: file content
 @Github: https://github.com/cocoon2wong
 @Copyright 2022 Conghao Wong, All Rights Reserved.
